/*
 * SlopOS Early Initialization
 * Main 64-bit kernel entry point and early setup
 */

#include <stdint.h>
#include <stddef.h>
#include "../drivers/serial.h"
#include "constants.h"
#include "idt.h"
#include "debug.h"
#include "gdt.h"
#include "limine_protocol.h"
#include "init.h"
#include "log.h"
#include "safe_stack.h"
#include "shutdown.h"
#include "../drivers/pic.h"
#include "../drivers/apic.h"
#include "../drivers/pit.h"
#include "../drivers/irq.h"
#include "../drivers/interrupt_test.h"
<<<<<<< HEAD
#include "../sched/task.h"
#include "../sched/scheduler.h"
#include "../shell/shell.h"
#include "../fs/ramfs.h"
#include "../video/framebuffer.h"
#include "../video/graphics.h"
#include "../video/font.h"
#include <string.h>
=======
#include "../drivers/pci.h"
>>>>>>> 181b8457

// Forward declarations for other modules
extern void verify_cpu_state(void);
extern void verify_memory_layout(void);
extern void check_stack_health(void);
extern void kernel_panic(const char *message);
extern void init_paging(void);
extern void init_kernel_memory_layout(void);
extern int init_memory_system(const struct limine_memmap_response *memmap,
                              uint64_t hhdm_offset);

// IDT and interrupt handling
extern void init_idt(void);
extern void init_pic(void);
extern void dump_idt(void);
extern void load_idt(void);

extern void disable_pic(void);

// Kernel state tracking
static volatile int kernel_initialized = 0;

struct boot_runtime_context {
    const struct limine_memmap_response *memmap;
    uint64_t hhdm_offset;
    const char *cmdline;
};

static struct boot_runtime_context boot_ctx = {0};

static int optional_steps_enabled = 1;

static void boot_info(const char *text) {
    boot_log_info(text);
}

static void boot_debug(const char *text) {
    boot_log_debug(text);
}

void boot_init_set_optional_enabled(int enabled) {
    optional_steps_enabled = enabled ? 1 : 0;
}

int boot_init_optional_enabled(void) {
    return optional_steps_enabled;
}

struct boot_init_phase_desc {
    const char *name;
    const struct boot_init_step *start;
    const struct boot_init_step *end;
};

#define DECLARE_PHASE_BOUNDS(phase) \
    extern const struct boot_init_step __start_boot_init_##phase[]; \
    extern const struct boot_init_step __stop_boot_init_##phase[];

BOOT_INIT_PHASES(DECLARE_PHASE_BOUNDS)
#undef DECLARE_PHASE_BOUNDS

static const struct boot_init_phase_desc boot_phase_table[BOOT_INIT_PHASE_COUNT] = {
#define PHASE_ENTRY(phase) \
    [BOOT_INIT_PHASE_##phase] = { #phase, __start_boot_init_##phase, __stop_boot_init_##phase },
    BOOT_INIT_PHASES(PHASE_ENTRY)
#undef PHASE_ENTRY
};

static void boot_init_report_phase(enum boot_log_level level,
                                   const char *prefix,
                                   const char *value) {
    if (!boot_log_is_enabled(level)) {
        return;
    }
    boot_log_raw(level, "[boot:init] ");
    boot_log_raw(level, prefix);
    if (value) {
        boot_log_raw(level, value);
    }
    boot_log_newline();
}

static void boot_init_report_step(enum boot_log_level level,
                                  const char *label,
                                  const char *value) {
    if (!boot_log_is_enabled(level)) {
        return;
    }
    boot_log_raw(level, "    ");
    boot_log_raw(level, label);
    boot_log_raw(level, ": ");
    boot_log_raw(level, value ? value : "(unnamed)");
    boot_log_newline();
}

<<<<<<< HEAD
static void boot_init_report_skip(const char *value) {
    if (!boot_log_is_enabled(BOOT_LOG_LEVEL_DEBUG)) {
        return;
    }
    boot_log_raw(BOOT_LOG_LEVEL_DEBUG, "    skip -> ");
    boot_log_raw(BOOT_LOG_LEVEL_DEBUG, value ? value : "(unnamed)");
    boot_log_newline();
}

static void boot_init_report_failure(const char *phase, const char *step_name) {
    boot_log_raw(BOOT_LOG_LEVEL_INFO, "[boot:init] FAILURE in ");
    boot_log_raw(BOOT_LOG_LEVEL_INFO, phase ? phase : "(unknown)");
    boot_log_raw(BOOT_LOG_LEVEL_INFO, " -> ");
    boot_log_raw(BOOT_LOG_LEVEL_INFO, step_name ? step_name : "(unnamed)");
    boot_log_newline();
}

static int boot_run_step(const char *phase_name, const struct boot_init_step *step) {
    if (!step || !step->fn) {
        return 0;
    }

    if ((step->flags & BOOT_INIT_FLAG_OPTIONAL) && !boot_init_optional_enabled()) {
        boot_init_report_skip(step->name);
        return 0;
    }

    boot_init_report_step(BOOT_LOG_LEVEL_DEBUG, "step", step->name);
    int rc = step->fn();
    if (rc != 0) {
        boot_init_report_failure(phase_name, step->name);
        kernel_panic("Boot init step failed");
    }
    return rc;
}

int boot_init_run_phase(enum boot_init_phase phase) {
    if (phase < 0 || phase >= BOOT_INIT_PHASE_COUNT) {
        return -1;
    }

    const struct boot_init_phase_desc *desc = &boot_phase_table[phase];
    if (!desc->start || !desc->end) {
        return 0;
    }

    boot_init_report_phase(BOOT_LOG_LEVEL_DEBUG, "phase start -> ", desc->name);
    const struct boot_init_step *cursor = desc->start;
    while (cursor < desc->end) {
        boot_run_step(desc->name, cursor);
        cursor++;
    }
    boot_init_report_phase(BOOT_LOG_LEVEL_INFO, "phase complete -> ", desc->name);
    return 0;
}

int boot_init_run_all(void) {
    for (int phase = 0; phase < BOOT_INIT_PHASE_COUNT; phase++) {
        int rc = boot_init_run_phase((enum boot_init_phase)phase);
        if (rc != 0) {
            return rc;
        }
    }
    return 0;
}

static int command_line_has_token(const char *cmdline, const char *token) {
    if (!cmdline || !token) {
        return 0;
    }

    size_t token_len = strlen(token);
    if (token_len == 0) {
        return 0;
    }

    const char *cursor = cmdline;
    while (*cursor) {
        while (*cursor == ' ') {
            cursor++;
        }
        if (*cursor == '\0') {
            break;
        }

        const char *start = cursor;
        while (*cursor && *cursor != ' ') {
            cursor++;
        }

        size_t len = (size_t)(cursor - start);
        if (len == token_len && strncmp(start, token, token_len) == 0) {
            return 1;
        }
    }

    return 0;
}

/* Early hardware phase --------------------------------------------------- */
static int boot_step_serial_init(void) {
    if (serial_init_com1() != 0) {
        boot_info("ERROR: Serial initialization failed");
        return -1;
    }
    boot_log_attach_serial();
    boot_debug("Serial console ready on COM1");
    return 0;
}

static int boot_step_boot_banner(void) {
    boot_info("SlopOS Kernel Started!");
    boot_info("Booting via Limine Protocol...");
    return 0;
}

static int boot_step_limine_protocol(void) {
    boot_debug("Initializing Limine protocol interface...");
    if (init_limine_protocol() != 0) {
        boot_info("ERROR: Limine protocol initialization failed");
        return -1;
    }
    boot_info("Limine protocol interface ready.");

    if (!is_memory_map_available()) {
        boot_info("ERROR: Limine did not provide a memory map");
        return -1;
    }

    const struct limine_memmap_response *limine_memmap = limine_get_memmap_response();
    if (!limine_memmap) {
        boot_info("ERROR: Limine memory map response pointer is NULL");
        return -1;
    }

    boot_ctx.memmap = limine_memmap;

    if (is_hhdm_available()) {
        boot_ctx.hhdm_offset = get_hhdm_offset();
    } else {
        boot_ctx.hhdm_offset = 0;
        boot_info("WARNING: Limine did not report an HHDM offset");
    }

    boot_ctx.cmdline = get_kernel_cmdline();
    if (boot_ctx.cmdline) {
        boot_debug("Boot command line detected");
    } else {
        boot_debug("Boot command line unavailable");
    }

    return 0;
}

static int boot_step_boot_config(void) {
    if (!boot_ctx.cmdline) {
        return 0;
    }

    if (command_line_has_token(boot_ctx.cmdline, "boot.debug=on") ||
        command_line_has_token(boot_ctx.cmdline, "boot.debug=1") ||
        command_line_has_token(boot_ctx.cmdline, "boot.debug=true") ||
        command_line_has_token(boot_ctx.cmdline, "bootdebug=on")) {
        boot_log_set_level(BOOT_LOG_LEVEL_DEBUG);
        boot_info("Boot option: debug logging enabled");
    } else if (command_line_has_token(boot_ctx.cmdline, "boot.debug=off") ||
               command_line_has_token(boot_ctx.cmdline, "boot.debug=0") ||
               command_line_has_token(boot_ctx.cmdline, "boot.debug=false") ||
               command_line_has_token(boot_ctx.cmdline, "bootdebug=off")) {
        boot_log_set_level(BOOT_LOG_LEVEL_INFO);
        boot_debug("Boot option: debug logging disabled");
    }

    if (command_line_has_token(boot_ctx.cmdline, "demo=off") ||
        command_line_has_token(boot_ctx.cmdline, "demo=disabled") ||
        command_line_has_token(boot_ctx.cmdline, "video=off") ||
        command_line_has_token(boot_ctx.cmdline, "no-demo")) {
        boot_init_set_optional_enabled(0);
        boot_info("Boot option: framebuffer demo disabled");
    } else if (command_line_has_token(boot_ctx.cmdline, "demo=on") ||
               command_line_has_token(boot_ctx.cmdline, "demo=enabled")) {
        boot_init_set_optional_enabled(1);
        boot_info("Boot option: framebuffer demo enabled");
    }

    return 0;
}

BOOT_INIT_STEP(early_hw, "serial", boot_step_serial_init);
BOOT_INIT_STEP(early_hw, "boot banner", boot_step_boot_banner);
BOOT_INIT_STEP(early_hw, "limine", boot_step_limine_protocol);
BOOT_INIT_STEP(early_hw, "boot config", boot_step_boot_config);

/* Memory phase ----------------------------------------------------------- */
static int boot_step_memory_init(void) {
    if (!boot_ctx.memmap) {
        boot_info("ERROR: Memory map not available");
        return -1;
    }

    boot_debug("Initializing memory management from Limine data...");
    if (init_memory_system(boot_ctx.memmap, boot_ctx.hhdm_offset) != 0) {
        boot_info("ERROR: Memory system initialization failed");
        return -1;
    }
    boot_info("Memory management initialized.");
    return 0;
}

static int boot_step_memory_verify(void) {
    uint64_t stack_ptr;
    __asm__ volatile ("movq %%rsp, %0" : "=r" (stack_ptr));

    if (boot_log_is_enabled(BOOT_LOG_LEVEL_DEBUG)) {
        boot_debug("Stack pointer read successfully!");
        kprint("Current Stack Pointer: ");
        kprint_hex(stack_ptr);
        kprintln("");

        void *current_ip = __builtin_return_address(0);
        kprint("Kernel Code Address: ");
        kprint_hex((uint64_t)current_ip);
        kprintln("");

        if ((uint64_t)current_ip >= KERNEL_VIRTUAL_BASE) {
            boot_debug("Running in higher-half virtual memory - CORRECT");
        } else {
            boot_info("WARNING: Not running in higher-half virtual memory");
        }
    }

    return 0;
}

BOOT_INIT_STEP(memory, "memory init", boot_step_memory_init);
BOOT_INIT_STEP(memory, "address verification", boot_step_memory_verify);

/* Driver phase ----------------------------------------------------------- */
static int boot_step_debug_subsystem(void) {
=======
/*
 * Initialize kernel subsystems in proper order
 */
static void initialize_kernel_subsystems(void) {
    early_debug_string("SlopOS: Initializing remaining kernel subsystems\n");
    extern int splash_report_progress(int progress, const char *message);

    // Initialize debug subsystem first
    splash_report_progress(20, "Initializing debug...");
>>>>>>> 181b8457
    debug_init();
    boot_debug("Debug subsystem initialized.");
    return 0;
}

<<<<<<< HEAD
static int boot_step_gdt_setup(void) {
    boot_debug("Initializing GDT/TSS...");
=======
    // Set up GDT and TSS before enabling interrupts
    early_debug_string("SlopOS: Initializing GDT/TSS...\n");
    splash_report_progress(30, "Setting up GDT/TSS...");
>>>>>>> 181b8457
    gdt_init();
    boot_debug("GDT/TSS initialized.");
    return 0;
}

<<<<<<< HEAD
static int boot_step_idt_setup(void) {
    boot_debug("Initializing IDT...");
=======
    // Initialize IDT FIRST - critical for debugging any issues that follow
    early_debug_string("SlopOS: Initializing IDT...\n");
    splash_report_progress(40, "Setting up interrupts...");
>>>>>>> 181b8457
    idt_init();
    safe_stack_init();
    idt_load();
    boot_debug("IDT initialized and loaded.");
    return 0;
}

<<<<<<< HEAD
static int boot_step_pic_setup(void) {
    boot_debug("Initializing PIC for interrupt control...");
=======
    // Initialize PIC for interrupt control
    early_debug_string("SlopOS: Initializing PIC...\n");
    splash_report_progress(50, "Initializing PIC...");
>>>>>>> 181b8457
    pic_init();
    boot_debug("PIC initialized.");
    return 0;
}

<<<<<<< HEAD
static int boot_step_irq_setup(void) {
    boot_debug("Configuring IRQ dispatcher...");
    irq_init();
    boot_debug("IRQ dispatcher ready.");
    return 0;
}

static int boot_step_timer_setup(void) {
    boot_debug("Initializing programmable interval timer...");
    pit_init(PIT_DEFAULT_FREQUENCY_HZ);
    boot_debug("Programmable interval timer configured.");
    return 0;
}

static int boot_step_apic_setup(void) {
    boot_debug("Detecting Local APIC...");
    if (apic_detect()) {
        boot_debug("Initializing Local APIC...");
=======
    early_debug_string("SlopOS: Configuring IRQ dispatcher...\n");
    splash_report_progress(55, "Setting up IRQ dispatcher...");
    irq_init();
    early_debug_string("SlopOS: IRQ dispatcher ready\n");

    // Skip paging initialization - already set up by boot assembly code
    // The boot/entry32.s and boot/entry64.s have already configured:
    //   - CR3 register pointing to PML4
    //   - Identity mapping for low memory
    //   - Higher-half kernel mapping
    // Attempting to reinitialize would corrupt the active page tables
    early_debug_string("SlopOS: Using paging already configured by bootloader\n");
    early_debug_string("SlopOS: Memory system initialized earlier via Limine data\n");

    // Detect and initialize APIC now that memory management is available
    early_debug_string("SlopOS: Detecting Local APIC...\n");
    splash_report_progress(60, "Detecting APIC...");
    if (apic_detect()) {
        early_debug_string("SlopOS: Initializing Local APIC...\n");
        splash_report_progress(65, "Initializing APIC...");
>>>>>>> 181b8457
        if (apic_init() == 0) {
            boot_debug("Local APIC initialized, masking legacy PIC.");
            disable_pic();
        } else {
            boot_info("WARNING: APIC initialization failed, retaining PIC.");
        }
    } else {
        boot_debug("Local APIC unavailable, continuing with PIC.");
    }
    return 0;
}

<<<<<<< HEAD
static int boot_step_interrupt_tests(void) {
=======
    early_debug_string("SlopOS: Enumerating PCI devices...\n");
    splash_report_progress(70, "Enumerating PCI devices...");
    if (pci_init() == 0) {
        early_debug_string("SlopOS: PCI subsystem initialized\n");
        const pci_gpu_info_t *gpu = pci_get_primary_gpu();
        if (gpu && gpu->present) {
            kprint("PCI: Primary GPU detected (bus ");
            kprint_dec(gpu->device.bus);
            kprint(", device ");
            kprint_dec(gpu->device.device);
            kprint(", function ");
            kprint_dec(gpu->device.function);
            kprintln(")");
            if (gpu->mmio_virt_base) {
                kprint("PCI: GPU MMIO virtual base 0x");
                kprint_hex((uint64_t)(uintptr_t)gpu->mmio_virt_base);
                kprint(", size 0x");
                kprint_hex(gpu->mmio_size);
                kprintln("");
            } else {
                kprintln("PCI: WARNING GPU MMIO mapping unavailable");
            }
        } else {
            kprintln("PCI: No GPU-class device discovered during enumeration");
        }
    } else {
        kprintln("PCI: Initialization failed");
    }

>>>>>>> 181b8457
    struct interrupt_test_config test_config;
    interrupt_test_config_init_defaults(&test_config);

    if (boot_ctx.cmdline) {
        interrupt_test_config_parse_cmdline(&test_config, boot_ctx.cmdline);
    }

    if (test_config.enabled && test_config.suite_mask == 0) {
        boot_info("INTERRUPT_TEST: No suites selected, skipping execution");
        test_config.enabled = 0;
        test_config.shutdown_on_complete = 0;
    }

    if (!test_config.enabled) {
        boot_debug("INTERRUPT_TEST: Harness disabled");
        return 0;
    }

<<<<<<< HEAD
    boot_info("INTERRUPT_TEST: Running interrupt harness");
=======
    if (test_config.enabled) {
        early_debug_string("SlopOS: Running interrupt test framework...\n");
        splash_report_progress(75, "Running interrupt tests...");
>>>>>>> 181b8457

    if (boot_log_is_enabled(BOOT_LOG_LEVEL_DEBUG)) {
        kprint("INTERRUPT_TEST: Suites -> ");
        kprintln(interrupt_test_suite_string(test_config.suite_mask));

        kprint("INTERRUPT_TEST: Verbosity -> ");
        kprintln(interrupt_test_verbosity_string(test_config.verbosity));

        kprint("INTERRUPT_TEST: Timeout (ms) -> ");
        kprint_dec(test_config.timeout_ms);
        kprintln("");
    }

<<<<<<< HEAD
    interrupt_test_init(&test_config);
    int passed = run_all_interrupt_tests(&test_config);
    struct test_stats *stats = test_get_stats();
    int failed_tests = stats ? stats->failed_tests : 0;
    interrupt_test_cleanup();
=======
        interrupt_test_init(&test_config);
        int passed = run_all_interrupt_tests(&test_config);
        const struct test_stats *stats = test_get_stats();
        uint32_t failed_tests = stats ? stats->core.failed_cases : 0;
        interrupt_test_cleanup();
>>>>>>> 181b8457

    if (boot_log_is_enabled(BOOT_LOG_LEVEL_DEBUG)) {
        kprint("INTERRUPT_TEST: Boot run passed tests -> ");
        kprint_dec(passed);
        kprintln("");
    }

<<<<<<< HEAD
    if (test_config.shutdown_on_complete) {
        boot_debug("INTERRUPT_TEST: Auto shutdown enabled after harness");
        interrupt_test_request_shutdown(failed_tests);
    }
=======
        if (test_config.shutdown_on_complete) {
            kprintln("INTERRUPT_TEST: Auto shutdown enabled after harness");
            interrupt_test_request_shutdown((int)failed_tests);
        }
>>>>>>> 181b8457

    if (failed_tests > 0) {
        boot_info("INTERRUPT_TEST: Failures detected");
    } else {
        boot_info("INTERRUPT_TEST: Completed successfully");
    }
    return 0;
}

BOOT_INIT_STEP(drivers, "debug", boot_step_debug_subsystem);
BOOT_INIT_STEP(drivers, "gdt/tss", boot_step_gdt_setup);
BOOT_INIT_STEP(drivers, "idt", boot_step_idt_setup);
BOOT_INIT_STEP(drivers, "pic", boot_step_pic_setup);
BOOT_INIT_STEP(drivers, "irq dispatcher", boot_step_irq_setup);
BOOT_INIT_STEP(drivers, "timer", boot_step_timer_setup);
BOOT_INIT_STEP(drivers, "apic", boot_step_apic_setup);
BOOT_INIT_STEP(drivers, "interrupt tests", boot_step_interrupt_tests);

/* Services phase --------------------------------------------------------- */
static int boot_step_ramfs_init(void) {
    if (ramfs_init() != 0) {
        boot_info("ERROR: RamFS initialization failed");
        return -1;
    }
    boot_debug("RamFS initialized.");
    return 0;
}

static int boot_step_task_manager_init(void) {
    boot_debug("Initializing task manager...");
    if (init_task_manager() != 0) {
        boot_info("ERROR: Task manager initialization failed");
        return -1;
    }
    boot_debug("Task manager initialized.");
    return 0;
}

static int boot_step_scheduler_init(void) {
    boot_debug("Initializing scheduler subsystem...");
    if (init_scheduler() != 0) {
        boot_info("ERROR: Scheduler initialization failed");
        return -1;
    }
    boot_debug("Scheduler initialized.");
    return 0;
}

static int boot_step_shell_task(void) {
    boot_debug("Creating shell task...");
    uint32_t shell_task_id = task_create("shell", shell_main, NULL, 5, 0x02);
    if (shell_task_id == INVALID_TASK_ID) {
        boot_info("ERROR: Failed to create shell task");
        return -1;
    }

    task_t *shell_task_info;
    if (task_get_info(shell_task_id, &shell_task_info) != 0) {
        boot_info("ERROR: Failed to get shell task info");
        return -1;
    }

    if (schedule_task(shell_task_info) != 0) {
        boot_info("ERROR: Failed to schedule shell task");
        return -1;
    }

    boot_debug("Shell task created and scheduled successfully!");
    return 0;
}

static int boot_step_idle_task(void) {
    boot_debug("Creating idle task...");
    if (create_idle_task() != 0) {
        boot_info("ERROR: Failed to create idle task");
        return -1;
    }
    boot_debug("Idle task ready.");
    return 0;
}

<<<<<<< HEAD
static int boot_step_mark_kernel_ready(void) {
    kernel_initialized = 1;
    boot_info("Kernel core services initialized.");
    return 0;
}

BOOT_INIT_STEP(services, "ramfs", boot_step_ramfs_init);
BOOT_INIT_STEP(services, "task manager", boot_step_task_manager_init);
BOOT_INIT_STEP(services, "scheduler", boot_step_scheduler_init);
BOOT_INIT_STEP(services, "shell task", boot_step_shell_task);
BOOT_INIT_STEP(services, "idle task", boot_step_idle_task);
BOOT_INIT_STEP(services, "mark ready", boot_step_mark_kernel_ready);

/* Optional/demo phase ---------------------------------------------------- */
static int boot_step_framebuffer_demo(void) {
    boot_log_debug("Graphics demo: initializing framebuffer");
    if (framebuffer_init() != 0) {
        boot_log_debug("WARNING: Framebuffer initialization failed - no graphics available");
        return 0;
    }

    framebuffer_info_t *fb_info = framebuffer_get_info();
    if (fb_info && fb_info->virtual_addr && fb_info->virtual_addr != (void*)fb_info->physical_addr) {
        if (boot_log_is_enabled(BOOT_LOG_LEVEL_DEBUG)) {
            kprint("Graphics: Framebuffer using translated virtual address ");
            kprint_hex((uint64_t)fb_info->virtual_addr);
            kprintln(" (translation verified)");
        }
    }

    framebuffer_clear(0x001122FF);
    font_console_init(0xFFFFFFFF, 0x00000000);

    graphics_draw_rect_filled(20, 20, 300, 150, 0xFF0000FF);
    graphics_draw_rect_filled(700, 20, 300, 150, 0x00FF00FF);
    graphics_draw_circle(512, 384, 100, 0xFFFF00FF);
    graphics_draw_rect_filled(0, 0, 1024, 4, 0xFFFFFFFF);
    graphics_draw_rect_filled(0, 764, 1024, 4, 0xFFFFFFFF);
    graphics_draw_rect_filled(0, 0, 4, 768, 0xFFFFFFFF);
    graphics_draw_rect_filled(1020, 0, 4, 768, 0xFFFFFFFF);

    font_draw_string(20, 600, "*** SLOPOS GRAPHICS SYSTEM OPERATIONAL ***", 0xFFFFFFFF, 0x00000000);
    font_draw_string(20, 616, "Framebuffer: WORKING | Resolution: 1024x768", 0xFFFFFFFF, 0x00000000);
    font_draw_string(20, 632, "Memory: OK | Graphics: OK | Text: OK", 0xFFFFFFFF, 0x00000000);

    boot_log_debug("Graphics demo: draw complete");
    return 0;
}

BOOT_INIT_OPTIONAL_STEP(optional, "framebuffer demo", boot_step_framebuffer_demo);

/*
 * Main 64-bit kernel entry point
 * Called from assembly code after successful boot via Limine bootloader
 *
 * This is the Limine protocol version - no parameters needed,
 * Limine provides boot information via static request structures.
 */
void kernel_main(void) {
    if (boot_init_run_all() != 0) {
        kernel_panic("Boot initialization failed");
    }

    if (boot_log_is_enabled(BOOT_LOG_LEVEL_INFO)) {
        boot_log_newline();
    }
    boot_info("=== KERNEL BOOT SUCCESSFUL ===");
    boot_info("Operational subsystems: serial, interrupts, memory, scheduler, shell");
    if (!boot_init_optional_enabled()) {
        boot_info("Optional graphics demo: skipped");
    }
    boot_info("Kernel initialization complete - ALL SYSTEMS OPERATIONAL!");
    boot_info("Starting scheduler...");
    if (boot_log_is_enabled(BOOT_LOG_LEVEL_INFO)) {
        boot_log_newline();
    }
    
    // Start scheduler (this will switch to shell task and run it)
    if (start_scheduler() != 0) {
        kprintln("ERROR: Scheduler startup failed");
        kernel_panic("Scheduler startup failed");
    }
    
    // If we get here, scheduler has exited (shouldn't happen in normal operation)
    kprintln("WARNING: Scheduler exited unexpectedly");
=======
    // Verify we're running in higher-half virtual memory
    uint64_t stack_ptr;
    __asm__ volatile ("movq %%rsp, %0" : "=r" (stack_ptr));
    
    kprintln("Stack pointer read successfully!");
    kprint("Current Stack Pointer: ");
    kprint_hex(stack_ptr);
    kprintln("");

    // Get current instruction pointer
    void *current_ip = &&current_location;
current_location:
    kprint("Kernel Code Address: ");
    kprint_hex((uint64_t)current_ip);
    kprintln("");

    // Check if we're in higher-half (above 0xFFFFFFFF80000000)
    if ((uint64_t)current_ip >= KERNEL_VIRTUAL_BASE) {
        kprintln("Running in higher-half virtual memory - CORRECT");
    } else {
        kprintln("WARNING: Not running in higher-half virtual memory");
    }

    // Initialize remaining kernel subsystems now that memory is online
    kprintln("Initializing remaining kernel subsystems...");
    initialize_kernel_subsystems();
    kprintln("Kernel subsystem initialization complete.");

    // Skip exception tests for now - we want a clean boot first
    // The IDT is properly configured and will catch any unexpected exceptions
    // TODO: Add controlled exception tests later with proper recovery
    kprintln("Exception handling system configured and ready");

    // Initialize video subsystem (video-pipeline-architect)
    kprintln("Initializing framebuffer graphics system...");
    extern int framebuffer_init(void);
    extern void font_console_init(uint32_t fg_color, uint32_t bg_color);
    extern void framebuffer_clear(uint32_t color);
    extern int graphics_draw_rect_filled(int x, int y, int width, int height, uint32_t color);
    extern int graphics_draw_circle(int cx, int cy, int radius, uint32_t color);
    extern int splash_show_boot_screen(void);
    extern int splash_report_progress(int progress, const char *message);
    extern int splash_finish(void);

    if (framebuffer_init() == 0) {
        kprintln("Framebuffer initialized successfully!");

        // Initialize splash screen
        splash_show_boot_screen();
        splash_report_progress(10, "Graphics initialized");

        // Graphics demo will be shown after splash screen completes
        // (The splash screen will remain visible during kernel initialization)
    } else {
        kprintln("WARNING: Framebuffer initialization failed - no graphics available");
    }

    // Initialize scheduler subsystem (with SIMD-disabled compiler flags)
    kprintln("Initializing scheduler subsystem...");
    splash_report_progress(85, "Initializing scheduler...");
    extern int init_task_manager(void);
    extern int init_scheduler(void);

    if (init_task_manager() != 0) {
        kprintln("ERROR: Task manager initialization failed");
    } else {
        kprintln("Task manager initialized successfully!");
    }

    splash_report_progress(90, "Starting task manager...");
    if (init_scheduler() != 0) {
        kprintln("ERROR: Scheduler initialization failed");
    } else {
        kprintln("Scheduler initialized successfully!");
    }
    
    // Finish splash screen and show boot completion
    splash_report_progress(95, "Boot complete");
    splash_finish();

    // Clear splash screen and show graphics demo
    framebuffer_clear(0x001122FF);

    // Initialize console with white text on dark background
    font_console_init(0xFFFFFFFF, 0x00000000);

    // Draw graphics demo
    graphics_draw_rect_filled(20, 20, 300, 150, 0xFF0000FF);        // Red rectangle
    graphics_draw_rect_filled(700, 20, 300, 150, 0x00FF00FF);       // Green rectangle
    graphics_draw_circle(512, 384, 100, 0xFFFF00FF);                // Yellow circle

    // White border around entire screen
    graphics_draw_rect_filled(0, 0, 1024, 4, 0xFFFFFFFF);           // Top
    graphics_draw_rect_filled(0, 764, 1024, 4, 0xFFFFFFFF);         // Bottom
    graphics_draw_rect_filled(0, 0, 4, 768, 0xFFFFFFFF);            // Left
    graphics_draw_rect_filled(1020, 0, 4, 768, 0xFFFFFFFF);         // Right

    // Display welcome message using font_draw_string
    extern int font_draw_string(int x, int y, const char *str, uint32_t fg_color, uint32_t bg_color);
    font_draw_string(20, 600, "*** SLOPOS GRAPHICS SYSTEM OPERATIONAL ***", 0xFFFFFFFF, 0x00000000);
    font_draw_string(20, 616, "Framebuffer: WORKING | Resolution: 1024x768", 0xFFFFFFFF, 0x00000000);
    font_draw_string(20, 632, "Memory: OK | Graphics: OK | Text: OK", 0xFFFFFFFF, 0x00000000);

    kprintln("");
    kprintln("=== KERNEL BOOT SUCCESSFUL ===");
    kprintln("Operational subsystems:");
    kprintln("  - Serial output (COM1)");
    kprintln("  - Exception handling (IDT)");
    kprintln("  - Interrupt control (PIC)");
    kprintln("  - Memory management");
    kprintln("  - Debug & diagnostics");
    kprintln("  - Scheduler (cooperative multitasking)");
    kprintln("");
 kprintln("Kernel initialization complete - ALL SYSTEMS OPERATIONAL!");
    kprintln("System ready for next development phase.");

    // Enter idle loop
    kprintln("Entering idle loop (HLT)...");
>>>>>>> 181b8457
    while (1) {
        __asm__ volatile ("hlt");  // Halt until next interrupt
    }
}

/*
 * Alternative entry point for compatibility
 */
void kernel_main_no_multiboot(void) {
    kernel_main();
}

/*
 * Get kernel initialization status
 * Returns non-zero if kernel is fully initialized
 */
int is_kernel_initialized(void) {
    return kernel_initialized;
}

/*
 * Get kernel initialization progress as percentage
 * Returns 0-100 indicating initialization progress
 */
int get_initialization_progress(void) {
    if (!kernel_initialized) {
        return 50;  // Basic boot complete, subsystems pending
    }
    return 100;     // Fully initialized
}

/*
 * Early kernel status reporting
 */
void report_kernel_status(void) {
    if (is_kernel_initialized()) {
        boot_log_info("SlopOS: Kernel status - INITIALIZED");
    } else {
        boot_log_info("SlopOS: Kernel status - INITIALIZING");
    }
}<|MERGE_RESOLUTION|>--- conflicted
+++ resolved
@@ -20,7 +20,6 @@
 #include "../drivers/pit.h"
 #include "../drivers/irq.h"
 #include "../drivers/interrupt_test.h"
-<<<<<<< HEAD
 #include "../sched/task.h"
 #include "../sched/scheduler.h"
 #include "../shell/shell.h"
@@ -28,10 +27,8 @@
 #include "../video/framebuffer.h"
 #include "../video/graphics.h"
 #include "../video/font.h"
+#include "../drivers/pci.h"
 #include <string.h>
-=======
-#include "../drivers/pci.h"
->>>>>>> 181b8457
 
 // Forward declarations for other modules
 extern void verify_cpu_state(void);
@@ -127,7 +124,6 @@
     boot_log_newline();
 }
 
-<<<<<<< HEAD
 static void boot_init_report_skip(const char *value) {
     if (!boot_log_is_enabled(BOOT_LOG_LEVEL_DEBUG)) {
         return;
@@ -367,43 +363,20 @@
 
 /* Driver phase ----------------------------------------------------------- */
 static int boot_step_debug_subsystem(void) {
-=======
-/*
- * Initialize kernel subsystems in proper order
- */
-static void initialize_kernel_subsystems(void) {
-    early_debug_string("SlopOS: Initializing remaining kernel subsystems\n");
-    extern int splash_report_progress(int progress, const char *message);
-
-    // Initialize debug subsystem first
-    splash_report_progress(20, "Initializing debug...");
->>>>>>> 181b8457
     debug_init();
     boot_debug("Debug subsystem initialized.");
     return 0;
 }
 
-<<<<<<< HEAD
 static int boot_step_gdt_setup(void) {
     boot_debug("Initializing GDT/TSS...");
-=======
-    // Set up GDT and TSS before enabling interrupts
-    early_debug_string("SlopOS: Initializing GDT/TSS...\n");
-    splash_report_progress(30, "Setting up GDT/TSS...");
->>>>>>> 181b8457
     gdt_init();
     boot_debug("GDT/TSS initialized.");
     return 0;
 }
 
-<<<<<<< HEAD
 static int boot_step_idt_setup(void) {
     boot_debug("Initializing IDT...");
-=======
-    // Initialize IDT FIRST - critical for debugging any issues that follow
-    early_debug_string("SlopOS: Initializing IDT...\n");
-    splash_report_progress(40, "Setting up interrupts...");
->>>>>>> 181b8457
     idt_init();
     safe_stack_init();
     idt_load();
@@ -411,20 +384,13 @@
     return 0;
 }
 
-<<<<<<< HEAD
 static int boot_step_pic_setup(void) {
     boot_debug("Initializing PIC for interrupt control...");
-=======
-    // Initialize PIC for interrupt control
-    early_debug_string("SlopOS: Initializing PIC...\n");
-    splash_report_progress(50, "Initializing PIC...");
->>>>>>> 181b8457
     pic_init();
     boot_debug("PIC initialized.");
     return 0;
 }
 
-<<<<<<< HEAD
 static int boot_step_irq_setup(void) {
     boot_debug("Configuring IRQ dispatcher...");
     irq_init();
@@ -443,28 +409,6 @@
     boot_debug("Detecting Local APIC...");
     if (apic_detect()) {
         boot_debug("Initializing Local APIC...");
-=======
-    early_debug_string("SlopOS: Configuring IRQ dispatcher...\n");
-    splash_report_progress(55, "Setting up IRQ dispatcher...");
-    irq_init();
-    early_debug_string("SlopOS: IRQ dispatcher ready\n");
-
-    // Skip paging initialization - already set up by boot assembly code
-    // The boot/entry32.s and boot/entry64.s have already configured:
-    //   - CR3 register pointing to PML4
-    //   - Identity mapping for low memory
-    //   - Higher-half kernel mapping
-    // Attempting to reinitialize would corrupt the active page tables
-    early_debug_string("SlopOS: Using paging already configured by bootloader\n");
-    early_debug_string("SlopOS: Memory system initialized earlier via Limine data\n");
-
-    // Detect and initialize APIC now that memory management is available
-    early_debug_string("SlopOS: Detecting Local APIC...\n");
-    splash_report_progress(60, "Detecting APIC...");
-    if (apic_detect()) {
-        early_debug_string("SlopOS: Initializing Local APIC...\n");
-        splash_report_progress(65, "Initializing APIC...");
->>>>>>> 181b8457
         if (apic_init() == 0) {
             boot_debug("Local APIC initialized, masking legacy PIC.");
             disable_pic();
@@ -477,39 +421,40 @@
     return 0;
 }
 
-<<<<<<< HEAD
-static int boot_step_interrupt_tests(void) {
-=======
-    early_debug_string("SlopOS: Enumerating PCI devices...\n");
-    splash_report_progress(70, "Enumerating PCI devices...");
+static int boot_step_pci_init(void) {
+    boot_debug("Enumerating PCI devices...");
     if (pci_init() == 0) {
-        early_debug_string("SlopOS: PCI subsystem initialized\n");
+        boot_debug("PCI subsystem initialized");
         const pci_gpu_info_t *gpu = pci_get_primary_gpu();
         if (gpu && gpu->present) {
-            kprint("PCI: Primary GPU detected (bus ");
-            kprint_dec(gpu->device.bus);
-            kprint(", device ");
-            kprint_dec(gpu->device.device);
-            kprint(", function ");
-            kprint_dec(gpu->device.function);
-            kprintln(")");
-            if (gpu->mmio_virt_base) {
-                kprint("PCI: GPU MMIO virtual base 0x");
-                kprint_hex((uint64_t)(uintptr_t)gpu->mmio_virt_base);
-                kprint(", size 0x");
-                kprint_hex(gpu->mmio_size);
-                kprintln("");
-            } else {
-                kprintln("PCI: WARNING GPU MMIO mapping unavailable");
-            }
+            BOOT_LOG_BLOCK(BOOT_LOG_LEVEL_DEBUG, {
+                kprint("PCI: Primary GPU detected (bus ");
+                kprint_dec(gpu->device.bus);
+                kprint(", device ");
+                kprint_dec(gpu->device.device);
+                kprint(", function ");
+                kprint_dec(gpu->device.function);
+                kprintln(")");
+                if (gpu->mmio_virt_base) {
+                    kprint("PCI: GPU MMIO virtual base 0x");
+                    kprint_hex((uint64_t)(uintptr_t)gpu->mmio_virt_base);
+                    kprint(", size 0x");
+                    kprint_hex(gpu->mmio_size);
+                    kprintln("");
+                } else {
+                    kprintln("PCI: WARNING GPU MMIO mapping unavailable");
+                }
+            });
         } else {
-            kprintln("PCI: No GPU-class device discovered during enumeration");
+            boot_debug("PCI: No GPU-class device discovered during enumeration");
         }
     } else {
-        kprintln("PCI: Initialization failed");
-    }
-
->>>>>>> 181b8457
+        boot_info("WARNING: PCI initialization failed");
+    }
+    return 0;
+}
+
+static int boot_step_interrupt_tests(void) {
     struct interrupt_test_config test_config;
     interrupt_test_config_init_defaults(&test_config);
 
@@ -528,13 +473,7 @@
         return 0;
     }
 
-<<<<<<< HEAD
     boot_info("INTERRUPT_TEST: Running interrupt harness");
-=======
-    if (test_config.enabled) {
-        early_debug_string("SlopOS: Running interrupt test framework...\n");
-        splash_report_progress(75, "Running interrupt tests...");
->>>>>>> 181b8457
 
     if (boot_log_is_enabled(BOOT_LOG_LEVEL_DEBUG)) {
         kprint("INTERRUPT_TEST: Suites -> ");
@@ -548,19 +487,11 @@
         kprintln("");
     }
 
-<<<<<<< HEAD
     interrupt_test_init(&test_config);
     int passed = run_all_interrupt_tests(&test_config);
-    struct test_stats *stats = test_get_stats();
-    int failed_tests = stats ? stats->failed_tests : 0;
+    const struct test_stats *stats = test_get_stats();
+    uint32_t failed_tests = stats ? stats->core.failed_cases : 0;
     interrupt_test_cleanup();
-=======
-        interrupt_test_init(&test_config);
-        int passed = run_all_interrupt_tests(&test_config);
-        const struct test_stats *stats = test_get_stats();
-        uint32_t failed_tests = stats ? stats->core.failed_cases : 0;
-        interrupt_test_cleanup();
->>>>>>> 181b8457
 
     if (boot_log_is_enabled(BOOT_LOG_LEVEL_DEBUG)) {
         kprint("INTERRUPT_TEST: Boot run passed tests -> ");
@@ -568,17 +499,10 @@
         kprintln("");
     }
 
-<<<<<<< HEAD
     if (test_config.shutdown_on_complete) {
         boot_debug("INTERRUPT_TEST: Auto shutdown enabled after harness");
-        interrupt_test_request_shutdown(failed_tests);
-    }
-=======
-        if (test_config.shutdown_on_complete) {
-            kprintln("INTERRUPT_TEST: Auto shutdown enabled after harness");
-            interrupt_test_request_shutdown((int)failed_tests);
-        }
->>>>>>> 181b8457
+        interrupt_test_request_shutdown((int)failed_tests);
+    }
 
     if (failed_tests > 0) {
         boot_info("INTERRUPT_TEST: Failures detected");
@@ -595,6 +519,7 @@
 BOOT_INIT_STEP(drivers, "irq dispatcher", boot_step_irq_setup);
 BOOT_INIT_STEP(drivers, "timer", boot_step_timer_setup);
 BOOT_INIT_STEP(drivers, "apic", boot_step_apic_setup);
+BOOT_INIT_STEP(drivers, "pci", boot_step_pci_init);
 BOOT_INIT_STEP(drivers, "interrupt tests", boot_step_interrupt_tests);
 
 /* Services phase --------------------------------------------------------- */
@@ -660,7 +585,6 @@
     return 0;
 }
 
-<<<<<<< HEAD
 static int boot_step_mark_kernel_ready(void) {
     kernel_initialized = 1;
     boot_info("Kernel core services initialized.");
@@ -746,126 +670,6 @@
     
     // If we get here, scheduler has exited (shouldn't happen in normal operation)
     kprintln("WARNING: Scheduler exited unexpectedly");
-=======
-    // Verify we're running in higher-half virtual memory
-    uint64_t stack_ptr;
-    __asm__ volatile ("movq %%rsp, %0" : "=r" (stack_ptr));
-    
-    kprintln("Stack pointer read successfully!");
-    kprint("Current Stack Pointer: ");
-    kprint_hex(stack_ptr);
-    kprintln("");
-
-    // Get current instruction pointer
-    void *current_ip = &&current_location;
-current_location:
-    kprint("Kernel Code Address: ");
-    kprint_hex((uint64_t)current_ip);
-    kprintln("");
-
-    // Check if we're in higher-half (above 0xFFFFFFFF80000000)
-    if ((uint64_t)current_ip >= KERNEL_VIRTUAL_BASE) {
-        kprintln("Running in higher-half virtual memory - CORRECT");
-    } else {
-        kprintln("WARNING: Not running in higher-half virtual memory");
-    }
-
-    // Initialize remaining kernel subsystems now that memory is online
-    kprintln("Initializing remaining kernel subsystems...");
-    initialize_kernel_subsystems();
-    kprintln("Kernel subsystem initialization complete.");
-
-    // Skip exception tests for now - we want a clean boot first
-    // The IDT is properly configured and will catch any unexpected exceptions
-    // TODO: Add controlled exception tests later with proper recovery
-    kprintln("Exception handling system configured and ready");
-
-    // Initialize video subsystem (video-pipeline-architect)
-    kprintln("Initializing framebuffer graphics system...");
-    extern int framebuffer_init(void);
-    extern void font_console_init(uint32_t fg_color, uint32_t bg_color);
-    extern void framebuffer_clear(uint32_t color);
-    extern int graphics_draw_rect_filled(int x, int y, int width, int height, uint32_t color);
-    extern int graphics_draw_circle(int cx, int cy, int radius, uint32_t color);
-    extern int splash_show_boot_screen(void);
-    extern int splash_report_progress(int progress, const char *message);
-    extern int splash_finish(void);
-
-    if (framebuffer_init() == 0) {
-        kprintln("Framebuffer initialized successfully!");
-
-        // Initialize splash screen
-        splash_show_boot_screen();
-        splash_report_progress(10, "Graphics initialized");
-
-        // Graphics demo will be shown after splash screen completes
-        // (The splash screen will remain visible during kernel initialization)
-    } else {
-        kprintln("WARNING: Framebuffer initialization failed - no graphics available");
-    }
-
-    // Initialize scheduler subsystem (with SIMD-disabled compiler flags)
-    kprintln("Initializing scheduler subsystem...");
-    splash_report_progress(85, "Initializing scheduler...");
-    extern int init_task_manager(void);
-    extern int init_scheduler(void);
-
-    if (init_task_manager() != 0) {
-        kprintln("ERROR: Task manager initialization failed");
-    } else {
-        kprintln("Task manager initialized successfully!");
-    }
-
-    splash_report_progress(90, "Starting task manager...");
-    if (init_scheduler() != 0) {
-        kprintln("ERROR: Scheduler initialization failed");
-    } else {
-        kprintln("Scheduler initialized successfully!");
-    }
-    
-    // Finish splash screen and show boot completion
-    splash_report_progress(95, "Boot complete");
-    splash_finish();
-
-    // Clear splash screen and show graphics demo
-    framebuffer_clear(0x001122FF);
-
-    // Initialize console with white text on dark background
-    font_console_init(0xFFFFFFFF, 0x00000000);
-
-    // Draw graphics demo
-    graphics_draw_rect_filled(20, 20, 300, 150, 0xFF0000FF);        // Red rectangle
-    graphics_draw_rect_filled(700, 20, 300, 150, 0x00FF00FF);       // Green rectangle
-    graphics_draw_circle(512, 384, 100, 0xFFFF00FF);                // Yellow circle
-
-    // White border around entire screen
-    graphics_draw_rect_filled(0, 0, 1024, 4, 0xFFFFFFFF);           // Top
-    graphics_draw_rect_filled(0, 764, 1024, 4, 0xFFFFFFFF);         // Bottom
-    graphics_draw_rect_filled(0, 0, 4, 768, 0xFFFFFFFF);            // Left
-    graphics_draw_rect_filled(1020, 0, 4, 768, 0xFFFFFFFF);         // Right
-
-    // Display welcome message using font_draw_string
-    extern int font_draw_string(int x, int y, const char *str, uint32_t fg_color, uint32_t bg_color);
-    font_draw_string(20, 600, "*** SLOPOS GRAPHICS SYSTEM OPERATIONAL ***", 0xFFFFFFFF, 0x00000000);
-    font_draw_string(20, 616, "Framebuffer: WORKING | Resolution: 1024x768", 0xFFFFFFFF, 0x00000000);
-    font_draw_string(20, 632, "Memory: OK | Graphics: OK | Text: OK", 0xFFFFFFFF, 0x00000000);
-
-    kprintln("");
-    kprintln("=== KERNEL BOOT SUCCESSFUL ===");
-    kprintln("Operational subsystems:");
-    kprintln("  - Serial output (COM1)");
-    kprintln("  - Exception handling (IDT)");
-    kprintln("  - Interrupt control (PIC)");
-    kprintln("  - Memory management");
-    kprintln("  - Debug & diagnostics");
-    kprintln("  - Scheduler (cooperative multitasking)");
-    kprintln("");
- kprintln("Kernel initialization complete - ALL SYSTEMS OPERATIONAL!");
-    kprintln("System ready for next development phase.");
-
-    // Enter idle loop
-    kprintln("Entering idle loop (HLT)...");
->>>>>>> 181b8457
     while (1) {
         __asm__ volatile ("hlt");  // Halt until next interrupt
     }
